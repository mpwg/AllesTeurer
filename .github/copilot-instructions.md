# AllesTeurer - AI Agent Instructions

## Project Overview

AllesTeurer is a privacy-first native iOS app that tracks product price inflation through receipt scanning and local analytics. The app uses SwiftUI for the user interface, SwiftData for persistence, Apple's Vision Framework for OCR text recognition, and Swift Charts for data visualization, maintaining strict on-device processing.

**Architecture**: iOS-first development using SwiftUI, SwiftData, and native iOS frameworks.

## iOS Project Structure

```
AllesTeurer/
├── Alles Teurer/            # Native iOS App
│   ├── Alles_TeurerApp.swift       # App Entry Point with SwiftData ModelContainer
│   ├── ContentView.swift           # Main SwiftUI View
│   ├── Item.swift                  # SwiftData Models
│   ├── Info.plist                  # App Configuration
│   ├── Alles_Teurer.entitlements  # App Capabilities
│   └── Assets.xcassets/            # App Assets and Icons
├── Alles Teurer.xcodeproj/  # Xcode Project Configuration
├── Alles TeurerTests/       # Unit Tests using Swift Testing
├── Alles TeurerUITests/     # UI Tests using XCUITest
├── spec/                    # Requirements and architecture docs
├── docs/                    # Additional documentation
├── README.md               # Project overview
└── .github/                # GitHub configuration and instructions
    ├── copilot-instructions.md     # AI agent development guidelines
    └── instructions/               # Specific coding guidelines
        ├── swift.instructions.md           # Swift coding conventions
        ├── swiftui-observation.instructions.md  # SwiftUI Observable patterns
        └── a11y.instructions.md           # Accessibility requirements
```

## Architecture & Key Patterns

### Native iOS Strategy

- **SwiftUI**: Declarative UI framework with native performance
- **SwiftData**: Type-safe data persistence with Core Data backend
- **Vision Framework**: On-device OCR for precise German text recognition
- **Swift Charts**: Native data visualization for price analytics
- **iOS-First**: Single platform focus with deep iOS integration
- **Privacy-First**: All processing happens on-device, optional sync only

### MVVM + Repository Pattern with Async/Await (MANDATORY)

**CRITICAL ARCHITECTURE RULES - ALWAYS ENFORCE:**

- **UI**: SwiftUI with Observable ViewModels and data binding
<<<<<<< HEAD
- **ViewModels**: MUST be @Observable classes (Swift 5.9+) with async/await operations only
- **Repositories**: Data access abstraction with SwiftData integration using ModelActor for thread-safety
- **Use Cases**: Domain logic encapsulation with async/await for complex operations
=======
- **ViewModels**: @Observable classes handling UI state and business logic
- **Repositories**: Data access abstraction with SwiftData integration
- **Use Cases**: Domain logic encapsulation for complex operations
>>>>>>> 28a27a84
- **Local-First**: SwiftData for type-safe, native iOS data persistence

**CONCURRENCY REQUIREMENTS - NO EXCEPTIONS:**

- **Always use async/await pattern** - NEVER use completion handlers or @escaping closures
- **Thread Safety**: Use @ModelActor for data operations, @MainActor for UI updates
- **ViewModel Pattern**: All ViewModels must be @Observable and handle async operations properly
- **Data Operations**: All data access must go through ModelActor-based repositories
- **UI Updates**: All UI state changes must happen on @MainActor

**NEVER DO:**

- Use completion handlers instead of async/await
- Use @escaping closures for async operations
- Access SwiftData ModelContext directly from ViewModels
- Perform data operations without proper actor isolation
- Mix ObservableObject with @Observable patterns

### SwiftData Implementation

```swift
import SwiftData

@Model
class Item {
    var name: String
    var timestamp: Date

    init(name: String, timestamp: Date = Date()) {
        self.name = name
        self.timestamp = timestamp
    }
}

// In SwiftUI View
struct ContentView: View {
    @Query private var items: [Item]
    @Environment(\.modelContext) private var modelContext

    var body: some View {
        // UI code here
    }
}
```

### SwiftData Predicate Guidelines (CRITICAL)

**ALWAYS FOLLOW THESE RULES:**

- Use `#Predicate<ModelType>` with explicit type for @Query
- String filtering: `contains()`, `starts(with:)`, `localizedStandardContains()` for case-insensitive
- Boolean logic: Use `&&`/`||` in single expressions, `!condition` (NOT `== false`)
- External values: Create local copies first (`let now = Date.now`)
- Relationship queries: `collection.contains { }`, `collection.filter { }`, `!collection.isEmpty`

**PREDICATE EXAMPLES:**

```swift
// Correct patterns
#Predicate<Product> { product in product.name.contains("Milk") }
#Predicate<Receipt> { receipt in !receipt.items.isEmpty }
let today = Date.now
#Predicate<Receipt> { receipt in receipt.date > today }
```

### Critical Technical Constraints

- **SwiftData ONLY**: Native iOS data persistence
- **iOS 17.0+**: Minimum deployment target for SwiftData
- **Xcode 15.0+**: Development environment requirement
- **Privacy-First**: No external API calls for core functionality, all data stays on device
- **Accessibility**: WCAG 2.2 Level AA compliance required for all UI components

## Core Development Patterns

### SwiftData Models

```swift
@Model
class Receipt {
    let id: String
    let storeName: String
    let scanDate: Date
    var items: [ReceiptItem]
    let totalAmount: Double

    init(id: String = UUID().uuidString, storeName: String, scanDate: Date, items: [ReceiptItem], totalAmount: Double) {
        self.id = id
        self.storeName = storeName
        self.scanDate = scanDate
        self.items = items
        self.totalAmount = totalAmount
    }
}

@Model
class ReceiptItem {
    let name: String
    let quantity: Int
    let unitPrice: Double
    let totalPrice: Double

    init(name: String, quantity: Int = 1, unitPrice: Double, totalPrice: Double) {
        self.name = name
        self.quantity = quantity
        self.unitPrice = unitPrice
        self.totalPrice = totalPrice
    }
}
```

### Observable ViewModels with Async/Await

```swift
@MainActor
@Observable
class ReceiptScannerViewModel {
    private let ocrService: OCRService
    private let dataManager: DataManager

    var scanState: ScanState = .idle
    var receipts: [Receipt] = []

    init(ocrService: OCRService, dataManager: DataManager) {
        self.ocrService = ocrService
        self.dataManager = dataManager
    }

    func processReceipt(from imageData: Data) async {
        scanState = .processing
        do {
            let receipt = try await ocrService.processReceiptImage(imageData)
            try await dataManager.saveReceipt(receipt)
            await loadReceipts()
            scanState = .success(receipt)
        } catch {
            scanState = .error(error.localizedDescription)
        }
    }

    private func loadReceipts() async {
        do {
            receipts = try await dataManager.fetchAllReceipts()
        } catch {
            print("Failed to load receipts: \(error)")
        }
    }
}

enum ScanState {
    case idle
    case processing
    case success(Receipt)
    case error(String)
}
```

### SwiftUI Views with Async ViewModels

```swift
struct ReceiptScannerView: View {
    @State private var viewModel: ReceiptScannerViewModel

    init(dataManager: DataManager) {
        let ocrService = OCRService()
        _viewModel = State(wrappedValue: ReceiptScannerViewModel(
            ocrService: ocrService,
            dataManager: dataManager
        ))
    }

    var body: some View {
        NavigationStack {
            VStack {
                switch viewModel.scanState {
                case .idle:
                    CameraView { imageData in
                        Task {
                            await viewModel.processReceipt(from: imageData)
                        }
                    }
                case .processing:
                    ProgressView("Kassenbon wird verarbeitet...")
                case .success(let receipt):
                    ReceiptResultView(receipt: receipt)
                case .error(let message):
                    ErrorView(message: message) {
                        Task {
                            await viewModel.resetScanState()
                        }
                    }
                }
            }
            .navigationTitle("Kassenbon scannen")
            .task {
                await viewModel.loadInitialData()
            }
        }
    }
}
```

## Development Workflows

### MANDATORY: Use Fastlane Commands Only

**CRITICAL RULE - NEVER USE xcodebuild DIRECTLY:**

- ALWAYS use fastlane commands for all build, test, and deployment operations
- fastlane provides consistent, reliable automation with proper error handling
- Direct xcodebuild usage is prohibited to ensure consistent CI/CD workflows

### Fastlane Commands (MANDATORY)

```bash
# Build all targets (ALWAYS USE THIS)
bundle exec fastlane build

# Run all tests (ALWAYS USE THIS)
bundle exec fastlane test

# Run unit tests only
bundle exec fastlane unit_tests

# Run UI tests only
bundle exec fastlane ui_tests

# Run tests on specific simulator
bundle exec fastlane test device:"iPhone 17 Pro"

# Build and archive for App Store
bundle exec fastlane archive

# Deploy to App Store Connect
bundle exec fastlane deploy_to_app_store
```

### Development Setup Commands

```bash
# Install fastlane dependencies
bundle install

# Open iOS project (for debugging only)
open "Alles Teurer.xcodeproj"

# Check fastlane configuration
bundle exec fastlane --help
```

### NEVER USE - Prohibited Commands

```bash
# ❌ NEVER USE - Use 'bundle exec fastlane build' instead
xcodebuild build -scheme "Alles Teurer" -destination "platform=iOS Simulator,name=iPhone 17 Pro"

# ❌ NEVER USE - Use 'bundle exec fastlane test' instead
xcodebuild test -scheme "Alles Teurer" -destination "platform=iOS Simulator,name=iPhone 17 Pro"

# ❌ NEVER USE - Use 'bundle exec fastlane archive' instead
xcodebuild archive -scheme "Alles Teurer" -archivePath "AllesTeurer.xcarchive"
```

### Feature Development Approach

1. **Follow spec-driven workflow**: Reference `/spec/` directory for requirements and architecture
2. **EARS notation**: Requirements written as "WHEN [condition], THE SYSTEM SHALL [behavior]"
3. **Privacy validation**: Ensure no data leaves device except optional backend sync
4. **Accessibility first**: Use semantic markup and proper accessibility support in SwiftUI

## Technology-Specific Conventions

### OCR Integration (iOS Vision Framework)

- Preprocess images for optimal OCR (resize to 1024x1024, enhance contrast)
- Handle German text recognition specifically
- Implement user correction flows for OCR errors
- Use async/await for all Vision operations

### Swift Charts Implementation

- Create interactive price trend visualizations

```

### Feature Development Approach

1. **Follow spec-driven workflow**: Reference `/spec/` directory for requirements and architecture
2. **EARS notation**: Requirements written as "WHEN [condition], THE SYSTEM SHALL [behavior]"
3. **Privacy validation**: Ensure no data leaves device except optional backend sync
4. **Accessibility first**: Use semantic markup and proper accessibility support in SwiftUI

## Technology-Specific Conventions

### OCR Integration (iOS Vision Framework)

- Preprocess images for optimal OCR (resize to 1024x1024, enhance contrast)
- Handle German text recognition specifically
- Implement user correction flows for OCR errors
- Use async/await for all Vision operations

### Swift Charts Implementation

- Create interactive price trend visualizations
- Support both light/dark mode appearances
- Implement drill-down functionality for detailed views
- Ensure charts are accessible with VoiceOver

### Apple Intelligence Integration

- Use Natural Language framework for product categorization
- Implement smart product matching algorithms
- Process receipt text locally without external API calls
- Handle multilingual product names (German focus)

### Testing Framework

- **Primary Framework**: Swift Testing (`import Testing`) for new tests
- **Legacy Support**: XCTest for existing compatibility
- **UI Testing**: XCUITest for end-to-end receipt scanning flows
- **Accessibility Testing**: Validate VoiceOver and Dynamic Type support

## Critical "Don'ts"

- **Never use Core Data** - Swift Data only
- **No external analytics** - All insights calculated locally
- **No third-party OCR** - Apple Vision Framework exclusively
- **No cloud processing** - Maintain privacy-first architecture
- **Don't break accessibility** - Every UI element must be accessible

## Testing Approach

- **Unit Testing**: Test OCR processing, product matching, and price analytics using Swift Testing framework
- **UI Testing**: Verify receipt scanning flow and data display accuracy with XCUITest
- **Accessibility Testing**: Validate VoiceOver and Dynamic Type support
- **Privacy Testing**: Ensure no network calls in core functionality

## References

- `/spec/Anforderungen.md` - Functional requirements in German
- `/spec/architecture.md` - Technical architecture decisions
- `/.github/instructions/swift.instructions.md` - Swift coding conventions
- `/.github/instructions/a11y.instructions.md` - Accessibility requirements
- `/.github/instructions/swiftui-observation.instructions.md` - SwiftUI Observable patterns
- `/.github/instructions/ai-agent-testing.instructions.md` - AI agent test implementation guidelines
```<|MERGE_RESOLUTION|>--- conflicted
+++ resolved
@@ -47,15 +47,9 @@
 **CRITICAL ARCHITECTURE RULES - ALWAYS ENFORCE:**
 
 - **UI**: SwiftUI with Observable ViewModels and data binding
-<<<<<<< HEAD
-- **ViewModels**: MUST be @Observable classes (Swift 5.9+) with async/await operations only
-- **Repositories**: Data access abstraction with SwiftData integration using ModelActor for thread-safety
-- **Use Cases**: Domain logic encapsulation with async/await for complex operations
-=======
 - **ViewModels**: @Observable classes handling UI state and business logic
 - **Repositories**: Data access abstraction with SwiftData integration
 - **Use Cases**: Domain logic encapsulation for complex operations
->>>>>>> 28a27a84
 - **Local-First**: SwiftData for type-safe, native iOS data persistence
 
 **CONCURRENCY REQUIREMENTS - NO EXCEPTIONS:**
